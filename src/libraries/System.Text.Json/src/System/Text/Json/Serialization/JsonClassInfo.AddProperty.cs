﻿// Licensed to the .NET Foundation under one or more agreements.
// The .NET Foundation licenses this file to you under the MIT license.
// See the LICENSE file in the project root for more information.

using System.Collections.Concurrent;
using System.Diagnostics;
using System.Reflection;
using System.Text.Json.Serialization;
using System.Threading;

namespace System.Text.Json
{
    internal partial class JsonClassInfo
    {
        private JsonPropertyInfo AddProperty(Type propertyType, PropertyInfo propertyInfo, Type parentClassType, JsonSerializerOptions options)
        {
            bool hasIgnoreAttribute = (JsonPropertyInfo.GetAttribute<JsonIgnoreAttribute>(propertyInfo) != null);
            if (hasIgnoreAttribute)
            {
                return JsonPropertyInfo.CreateIgnoredPropertyPlaceholder(propertyInfo, options);
            }

            ClassType classType = GetClassType(
                propertyType,
                parentClassType,
                propertyInfo,
                out Type runtimeType,
                out Type elementType,
                out Type nullableUnderlyingType,
                out _,
                out JsonConverter converter,
                checkForAddMethod: false,
                options);

            return CreateProperty(
                declaredPropertyType: propertyType,
                runtimePropertyType: runtimeType,
                propertyInfo,
                parentClassType,
                collectionElementType: elementType,
                nullableUnderlyingType,
                converter,
                classType,
                options);
        }

        internal static JsonPropertyInfo CreateProperty(
            Type declaredPropertyType,
            Type runtimePropertyType,
            PropertyInfo propertyInfo,
            Type parentClassType,
            Type collectionElementType,
            Type nullableUnderlyingType,
            JsonConverter converter,
            ClassType classType,
            JsonSerializerOptions options)
        {
            bool treatAsNullable = nullableUnderlyingType != null;

            // Obtain the type of the JsonPropertyInfo class to construct.
            Type propertyInfoClassType;

            if (treatAsNullable && converter != null)
            {
                propertyInfoClassType = typeof(JsonPropertyInfoNullable<,>).MakeGenericType(parentClassType, nullableUnderlyingType);
            }
            else
            {
                Type typeToConvert = converter?.TypeToConvert;
                if (typeToConvert == null)
                {
                    typeToConvert = declaredPropertyType;
                }

                // For the covariant case, create JsonPropertyInfoNotNullable. The generic constraints are "where TConverter : TDeclaredProperty".
                if (runtimePropertyType.IsAssignableFrom(typeToConvert))
                {
                    propertyInfoClassType = typeof(JsonPropertyInfoNotNullable<,,,>).MakeGenericType(
                        parentClassType,
                        declaredPropertyType,
                        runtimePropertyType,
                        typeToConvert);
                }
                else
                {
                    Debug.Assert(typeToConvert.IsAssignableFrom(runtimePropertyType));

                    // For the contravariant case, create JsonPropertyInfoNotNullableContravariant. The generic constraints are "where TDeclaredProperty : TConverter".
                    propertyInfoClassType = typeof(JsonPropertyInfoNotNullableContravariant<,,,>).MakeGenericType(
                        parentClassType,
                        declaredPropertyType,
                        runtimePropertyType,
                        typeToConvert);
                }
            }

            // Create the JsonPropertyInfo instance.
            JsonPropertyInfo jsonPropertyInfo = (JsonPropertyInfo)Activator.CreateInstance(
                propertyInfoClassType,
                BindingFlags.Instance | BindingFlags.Public,
                binder: null,
                args: null,
                culture: null);

            jsonPropertyInfo.Initialize(
                parentClassType,
                declaredPropertyType,
                runtimePropertyType,
                runtimeClassType: classType,
                propertyInfo,
                collectionElementType,
                converter,
                treatAsNullable,
                options);

            return jsonPropertyInfo;
        }

        /// <summary>
        /// Create a <see cref="JsonPropertyInfo"/> for a given Type.
        /// </summary>
        internal static JsonPropertyInfo CreateRootProperty(Type type, JsonSerializerOptions options)
        {
            JsonConverter converter = options.DetermineConverterForProperty(Type, Type, propertyInfo: null);

            return CreateProperty(
<<<<<<< HEAD
                declaredPropertyType: type,
                runtimePropertyType: type,
                implementedPropertyType: type,
                propertyInfo: null,
                parentClassType: typeof(object), // a dummy value (not used)
                converter: null,
                options: options);
=======
                declaredPropertyType: Type,
                runtimePropertyType: Type,
                propertyInfo: null,
                parentClassType: Type,
                ElementType,
                Nullable.GetUnderlyingType(Type),
                converter,
                ClassType,
                options);
>>>>>>> ca9dae0c
        }

        internal JsonPropertyInfo GetOrAddPolymorphicProperty(JsonPropertyInfo property, Type runtimePropertyType, JsonSerializerOptions options)
        {
            static JsonPropertyInfo CreateRuntimeProperty((JsonPropertyInfo property, Type runtimePropertyType) key, (JsonSerializerOptions options, Type classType) arg)
            {
                ClassType classType = GetClassType(
                    key.runtimePropertyType,
                    arg.classType,
                    key.property.PropertyInfo,
                    out _,
                    out Type elementType,
                    out Type nullableType,
                    out _,
                    out JsonConverter converter,
                    checkForAddMethod: false,
                    arg.options);

                JsonPropertyInfo runtimeProperty = CreateProperty(
                    key.property.DeclaredPropertyType,
                    key.runtimePropertyType,
                    key.property.PropertyInfo,
                    parentClassType: arg.classType,
                    collectionElementType: elementType,
                    nullableType,
                    converter,
                    classType,
                    options: arg.options);
                key.property.CopyRuntimeSettingsTo(runtimeProperty);

                return runtimeProperty;
            }

            ConcurrentDictionary<(JsonPropertyInfo, Type), JsonPropertyInfo> cache =
                LazyInitializer.EnsureInitialized(ref RuntimePropertyCache, () => new ConcurrentDictionary<(JsonPropertyInfo, Type), JsonPropertyInfo>());
#if BUILDING_INBOX_LIBRARY
            return cache.GetOrAdd((property, runtimePropertyType), (key, arg) => CreateRuntimeProperty(key, arg), (options, Type));
#else
            return cache.GetOrAdd((property, runtimePropertyType), key => CreateRuntimeProperty(key, (options, Type)));
#endif
        }
    }
}<|MERGE_RESOLUTION|>--- conflicted
+++ resolved
@@ -118,31 +118,47 @@
 
         /// <summary>
         /// Create a <see cref="JsonPropertyInfo"/> for a given Type.
+        /// A policy property is not a real property on a type; instead it leverages the existing converter
+        /// logic and generic support to avoid boxing. It is used with values types, elements from collections and
+        /// dictionaries, and collections themselves. Typically it would represent a CLR type such as System.String.
         /// </summary>
-        internal static JsonPropertyInfo CreateRootProperty(Type type, JsonSerializerOptions options)
+        internal static JsonPropertyInfo CreatePolicyProperty(
+            Type declaredPropertyType,
+            Type runtimePropertyType,
+            Type elementType,
+            JsonConverter converter,
+            ClassType classType,
+            JsonSerializerOptions options)
+        {
+            return CreateProperty(
+                declaredPropertyType: declaredPropertyType,
+                runtimePropertyType: runtimePropertyType,
+                propertyInfo: null, // Not a real property so this is null.
+                parentClassType: typeof(object), // a dummy value (not used)
+                collectionElementType : elementType,
+                Nullable.GetUnderlyingType(runtimePropertyType),
+                converter : converter,
+                classType : classType,
+                options);
+        }
+
+        /// <summary>
+        /// Create a <see cref="JsonPropertyInfo"/> for a given Type.
+        /// </summary>
+        internal JsonPropertyInfo CreateRootProperty(JsonSerializerOptions options)
         {
             JsonConverter converter = options.DetermineConverterForProperty(Type, Type, propertyInfo: null);
 
             return CreateProperty(
-<<<<<<< HEAD
-                declaredPropertyType: type,
-                runtimePropertyType: type,
-                implementedPropertyType: type,
-                propertyInfo: null,
-                parentClassType: typeof(object), // a dummy value (not used)
-                converter: null,
-                options: options);
-=======
                 declaredPropertyType: Type,
                 runtimePropertyType: Type,
                 propertyInfo: null,
-                parentClassType: Type,
+                parentClassType: typeof(object), // a dummy value (not used)
                 ElementType,
                 Nullable.GetUnderlyingType(Type),
                 converter,
                 ClassType,
                 options);
->>>>>>> ca9dae0c
         }
 
         internal JsonPropertyInfo GetOrAddPolymorphicProperty(JsonPropertyInfo property, Type runtimePropertyType, JsonSerializerOptions options)
