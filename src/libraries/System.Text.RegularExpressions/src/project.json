--- conflicted
+++ resolved
@@ -2,11 +2,7 @@
   "frameworks": {
     "netstandard1.6": {
       "dependencies": {
-<<<<<<< HEAD
-        "Microsoft.NETCore.Platforms": "1.0.2-beta-24512-01",
-=======
         "Microsoft.NETCore.Platforms": "4.3.0-beta-devapi-24512-01",
->>>>>>> dc76e699
         "System.Collections": "4.0.10",
         "System.Diagnostics.Debug": "4.0.10",
         "System.Diagnostics.Tools": "4.0.0",
